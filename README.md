--- conflicted
+++ resolved
@@ -147,11 +147,7 @@
 - [x] APIC
 - [x] IOAPIC
 - [x] Local APIC
-<<<<<<< HEAD
 - [x] APIC timer
-=======
-- [ ] APIC timer
->>>>>>> 30fad35c
 - [ ] SIMD
 - [x] SMP
 
